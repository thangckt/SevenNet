--- conflicted
+++ resolved
@@ -1,206 +1,6 @@
-<<<<<<< HEAD
-import os
-import pathlib
 import warnings
-from typing import Any, Optional, Union
-=======
-import warnings
->>>>>>> f971866a
 
 from .calculator import *  # noqa: F403
 
-<<<<<<< HEAD
-import sevenn._keys as KEY
-import sevenn.util as util
-from sevenn.atom_graph_data import AtomGraphData
-from sevenn.nn.sequential import AtomGraphSequential
-from sevenn.train.dataload import unlabeled_atoms_to_graph
-
-torch_script_type = torch.jit._script.RecursiveScriptModule
-
-
-class SevenNetCalculator(Calculator):
-    """ASE calculator for SevenNet models
-
-    Multi-GPU parallel MD is not supported for this mode.
-    Use LAMMPS for multi-GPU parallel MD.
-    This class is for convenience who want to run SevenNet models with ase.
-
-    Note than ASE calculator is designed to be interface of other programs.
-    But in this class, we simply run torch model inside ASE calculator.
-    So there is no FileIO things.
-
-    Here, free_energy = energy
-    """
-
-    def __init__(
-        self,
-        model: Union[str, pathlib.PurePath, AtomGraphSequential] = '7net-0',
-        file_type: str = 'checkpoint',
-        device: Union[torch.device, str] = 'auto',
-        modal: Optional[str] = None,
-        enable_cueq: bool = False,
-        sevennet_config: Optional[Any] = None,  # hold meta information
-        **kwargs,
-    ):
-        """Initialize the calculator
-
-        Args:
-            model (SevenNet): path to the checkpoint file, or pretrained
-            device (str, optional): Torch device to use. Defaults to "auto".
-        """
-        super().__init__(**kwargs)
-        self.sevennet_config = None
-
-        if isinstance(model, pathlib.PurePath):
-            model = str(model)
-
-        allowed_file_types = ['checkpoint', 'torchscript', 'model_instance']
-        file_type = file_type.lower()
-        if file_type not in allowed_file_types:
-            raise ValueError(f'file_type not in {allowed_file_types}')
-
-        if enable_cueq and file_type in ['model_instance', 'torchscript']:
-            warnings.warn(
-                'file_type should be checkpoint to enable cueq. cueq set to False'
-            )
-            enable_cueq = False
-
-        if isinstance(device, str):  # TODO: do we really need this?
-            if device == 'auto':
-                self.device = torch.device(
-                    'cuda' if torch.cuda.is_available() else 'cpu'
-                )
-            else:
-                self.device = torch.device(device)
-        else:
-            self.device = device
-
-        if file_type == 'checkpoint' and isinstance(model, str):
-            cp = util.load_checkpoint(model)
-
-            backend = 'e3nn' if not enable_cueq else 'cueq'
-            model_loaded = cp.build_model(backend)
-            model_loaded.set_is_batch_data(False)
-
-            self.type_map = cp.config[KEY.TYPE_MAP]
-            self.cutoff = cp.config[KEY.CUTOFF]
-            self.sevennet_config = cp.config
-
-        elif file_type == 'torchscript' and isinstance(model, str):
-            if modal:
-                raise NotImplementedError()
-            extra_dict = {
-                'chemical_symbols_to_index': b'',
-                'cutoff': b'',
-                'num_species': b'',
-                'model_type': b'',
-                'version': b'',
-                'dtype': b'',
-                'time': b'',
-            }
-            model_loaded = torch.jit.load(
-                model, _extra_files=extra_dict, map_location=self.device
-            )
-            chem_symbols = extra_dict['chemical_symbols_to_index'].decode('utf-8')
-            sym_to_num = {sym: n for n, sym in enumerate(chemical_symbols)}
-            self.type_map = {
-                sym_to_num[sym]: i for i, sym in enumerate(chem_symbols.split())
-            }
-            self.cutoff = float(extra_dict['cutoff'].decode('utf-8'))
-
-        elif isinstance(model, AtomGraphSequential):
-            if model.type_map is None:
-                raise ValueError(
-                    'Model must have the type_map to be used with calculator'
-                )
-            if model.cutoff == 0.0:
-                raise ValueError('Model cutoff seems not initialized')
-            model.eval_type_map = torch.tensor(True)  # ?
-            model.set_is_batch_data(False)
-            model_loaded = model
-            self.type_map = model.type_map
-            self.cutoff = model.cutoff
-
-        else:
-            raise ValueError('Unexpected input combination')
-
-        if self.sevennet_config is None and sevennet_config is not None:
-            self.sevennet_config = sevennet_config
-
-        self.model = model_loaded
-
-        if isinstance(self.model, AtomGraphSequential) and modal:
-            if self.model.modal_map is None:
-                raise ValueError('Modality given, but model has no modal_map')
-            if modal not in self.model.modal_map:
-                _modals = list(self.model.modal_map.keys())
-                raise ValueError(f'Unknown modal {modal} (not in {_modals})')
-
-        self.model.to(self.device)
-        self.model.eval()
-
-        self.modal = modal
-
-        self.implemented_properties = [
-            'free_energy',
-            'energy',
-            'forces',
-            'stress',
-            'energies',
-        ]
-
-    def set_atoms(self, atoms):
-        # called by ase, when atoms.calc = calc
-        zs = tuple(set(atoms.get_atomic_numbers()))
-        for z in zs:
-            if z not in self.type_map:
-                sp = list(self.type_map.keys())
-                raise ValueError(
-                    f'Model do not know atomic number: {z}, (knows: {sp})'
-                )
-
-    def calculate(self, atoms=None, properties=None, system_changes=all_changes):
-        # call parent class to set necessary atom attributes
-        Calculator.calculate(self, atoms, properties, system_changes)
-        if atoms is None:
-            raise ValueError('No atoms to evaluate')
-        data = AtomGraphData.from_numpy_dict(
-            unlabeled_atoms_to_graph(atoms, self.cutoff)
-        )
-        if self.modal:
-            data[KEY.DATA_MODALITY] = self.modal
-        data.to(self.device)  # type: ignore
-
-        if isinstance(self.model, torch_script_type):
-            data[KEY.NODE_FEATURE] = torch.tensor(
-                [self.type_map[z.item()] for z in data[KEY.NODE_FEATURE]],
-                dtype=torch.int64,
-                device=self.device,
-            )
-            data[KEY.POS].requires_grad_(True)  # backward compatibility
-            data[KEY.EDGE_VEC].requires_grad_(True)  # backward compatibility
-            data = data.to_dict()
-            del data['data_info']
-
-        output = self.model(data)
-        energy = output[KEY.PRED_TOTAL_ENERGY].detach().cpu().item()
-        # Store results
-        self.results = {
-            'free_energy': energy,
-            'energy': energy,
-            'energies': (
-                output[KEY.ATOMIC_ENERGY].detach().cpu().reshape(len(atoms)).numpy()
-            ),
-            'forces': output[KEY.PRED_FORCE].detach().cpu().numpy(),
-            'stress': np.array(
-                (-output[KEY.PRED_STRESS])
-                .detach()
-                .cpu()
-                .numpy()[[0, 1, 2, 4, 5, 3]]  # as voigt notation
-            ),
-        }
-=======
 warnings.warn('Please use sevenn.calculator instead of sevenn.sevennet_calculator',
-              DeprecationWarning, stacklevel=2)
->>>>>>> f971866a
+              DeprecationWarning, stacklevel=2)