--- conflicted
+++ resolved
@@ -1,17 +1,12 @@
 import argparse
 import os
 
-<<<<<<< HEAD
 import torch
 
-import sevenn._const as _const
 import sevenn._keys as KEY
 import sevenn.util
+from sevenn import __version__
 from sevenn.scripts.convert_model_modality import get_single_modal_model_dct
-=======
-import sevenn.util
-from sevenn import __version__
->>>>>>> 74ec4727
 from sevenn.scripts.deploy import deploy, deploy_parallel
 
 description_get_model = (
