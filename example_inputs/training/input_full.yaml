--- conflicted
+++ resolved
@@ -44,7 +44,6 @@
         gamma: 0.99
 
     force_loss_weight   : 0.1                     # Coefficient for force loss
-<<<<<<< HEAD
     stress_loss_weight  : 1e-06                   # Coefficient for stress loss (It is applied to kbar unit)
 
     per_epoch:  10                                 # Generate checkpoints every this epoch
@@ -55,29 +54,6 @@
         - ['Stress', 'RMSE']
         - ['TotalLoss', 'None']
 
-=======
-    stress_loss_weight  : 1e-06                   # Coefficient for stress loss
-
-    # By default, SEVENNet prints the batch RMSE of validation and training every epoch.
-    # Outputs include learning_curve, serialized model, parity low data, and checkpoint. These outputs are generated every 'best' epoch or 'per_epoch'
-    # It is recommended not to use per_epoch too frequently as it is optional, and the best results are available by default
-
-    skip_output_until: 3                          # Do not create output files (learning curve, serialized models, etc) until this epoch
-    draw_learning_curve: True
-
-    # Note that outputs for the best loss are written by default. These options are for tracking detailed information during learning
-    output_per_epoch: 
-        per_epoch: 5                              # Generate epoch every this number of times
-        save_data_pickle: False                   # Raw data includes every RMSE for each structure
-        # draw_parity: True  # unstable           # Under development
-        deploy_model: True                        # Deploy serialized model every per_epoch
-        model_check_point: False                  # Generate checkpoint every per_epoch
-
-    # Continue training from a checkpoint. If you augment the dataset, recalculated shift, scale, avg_num_neigh will be used
-    # Also, you can enable train_shift_scale or train_avg_num_neigh
-    # input.yaml for original and continued training should have the same model hyperparameters except for avg_num_neigh and shift scale
-    # Note that it will overwrite log and .pt or .pth files if the training continue on the same directory.
->>>>>>> db229827
     # continue: 
     #    reset_optimizer: False 
     #    reset_scheduler: False 
@@ -103,16 +79,12 @@
     # ASE tries to infer its type by extension, in this case, extxyz file is loaded by ase.
     #load_dataset_path: ['../data/test.extxyz']   # Example of using ase as data_format
 
-<<<<<<< HEAD
     # If only load_dataset_path is provided, train/valid set is automatically decided by splitting dataset by divide ratio
     # If both load_dataset_path & load_validset_path is provided, use load_dataset_path as training set.
     load_dataset_path: ['structure_list']   
     #load_validset_path: ['./valid.sevenn_data']
 
+
     #save_dataset_path: 'total'                   # Save the preprocessed (in load_dataset_path) dataset
     #save_by_train_valid: True                    # Save the preprocessed train.sevenn_data, valid.sevenn_data
     #save_by_label: False                         # Save the dataset by labels specified in the structure_list
-=======
-    save_dataset_path: 'total'                    # Save the preprocessed dataset for later use without the structure_list
-    save_by_label: False                          # Save the dataset by labels specified in the structure_list
->>>>>>> db229827
