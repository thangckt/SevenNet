import copy

import numpy as np
import pytest
from ase.build import bulk, molecule

from sevenn.calculator import D3Calculator, SevenNetCalculator
from sevenn.nn.cue_helper import is_cue_available
from sevenn.scripts.deploy import deploy
from sevenn.util import (
    model_from_checkpoint,
    model_from_checkpoint_with_backend,
    pretrained_name_to_path,
)


@pytest.fixture
def atoms_pbc():
    atoms1 = bulk('NaCl', 'rocksalt', a=5.63)
    atoms1.set_cell([[1.0, 2.815, 2.815], [2.815, 0.0, 2.815], [2.815, 2.815, 0.0]])
    atoms1.set_positions([[0.0, 0.0, 0.0], [2.815, 0.0, 0.0]])
    return atoms1


@pytest.fixture
def atoms_mol():
    atoms2 = molecule('H2O')
    atoms2.set_positions([[0.0, 0.2, 0.12], [0.0, 0.76, -0.48], [0.0, -0.76, -0.48]])
    return atoms2


@pytest.fixture(scope='module')
def sevennet_0_cal():
    return SevenNetCalculator('7net-0_11July2024')


@pytest.fixture(scope='module')
def sevennet_0_cueq_cal():
    cpp = pretrained_name_to_path('7net-0_11July2024')
    model, _ = model_from_checkpoint_with_backend(cpp, 'cueq')
    return SevenNetCalculator(model)


@pytest.fixture(scope='module')
def d3_cal():
    try:
        return D3Calculator()
<<<<<<< HEAD
    except FileNotFoundError as e:
=======
    except NotImplementedError as e:
>>>>>>> 768f45ff
        pytest.skip(f'{e}')


def test_sevennet_0_cal_pbc(atoms_pbc, sevennet_0_cal):
    atoms1_ref = {
        'energy': -3.779199,
        'energies': [-1.8493923, -1.9298072],
        'force': [
            [12.666697, 0.04726403, 0.04775861],
            [-12.666697, -0.04726403, -0.04775861],
        ],
        'stress': [
            [
                -0.6439122,
                -0.03643947,
                -0.03643981,
                0.00599139,
                0.04544507,
                0.04543639,
            ]
        ],
    }

    atoms_pbc.calc = sevennet_0_cal
    assert np.allclose(atoms_pbc.get_potential_energy(), atoms1_ref['energy'])
    assert np.allclose(
        atoms_pbc.get_potential_energy(force_consistent=True), atoms1_ref['energy']
    )
    assert np.allclose(atoms_pbc.get_forces(), atoms1_ref['force'])
    assert np.allclose(atoms_pbc.get_stress(), atoms1_ref['stress'])
    assert np.allclose(atoms_pbc.get_potential_energies(), atoms1_ref['energies'])


def test_sevennet_0_cal_mol(atoms_mol, sevennet_0_cal):
    atoms2_ref = {
        'energy': -12.782808303833008,
        'energies': [-6.2493525, -3.141562, -3.3918958],
        'force': [
            [0.0, -1.3619621e01, 7.5937047e00],
            [0.0, 9.3918495e00, -1.0172190e01],
            [0.0, 4.2277718e00, 2.5784855e00],
        ],
    }
    atoms_mol.calc = sevennet_0_cal
    assert np.allclose(atoms_mol.get_potential_energy(), atoms2_ref['energy'])
    assert np.allclose(
        atoms_mol.get_potential_energy(force_consistent=True), atoms2_ref['energy']
    )
    assert np.allclose(atoms_mol.get_forces(), atoms2_ref['force'])
    assert np.allclose(atoms_mol.get_potential_energies(), atoms2_ref['energies'])


def test_sevennet_0_cal_deployed_consistency(tmp_path, atoms_pbc):
    fname = str(tmp_path / '7net_0.pt')
    deploy(pretrained_name_to_path('7net-0_11July2024'), fname)

    calc_script = SevenNetCalculator(fname, file_type='torchscript')
    calc_cp = SevenNetCalculator(pretrained_name_to_path('7net-0_11July2024'))

    atoms_pbc.calc = calc_cp
    atoms_pbc.get_potential_energy()
    res_cp = copy.copy(atoms_pbc.calc.results)

    atoms_pbc.calc = calc_script
    atoms_pbc.get_potential_energy()
    res_script = copy.copy(atoms_pbc.calc.results)

    for k in res_cp:
        assert np.allclose(res_cp[k], res_script[k])


def test_sevennet_0_cal_as_instance_consistency(atoms_pbc):
    model, _ = model_from_checkpoint(
        pretrained_name_to_path('7net-0_11July2024')
    )

    calc_cp = SevenNetCalculator(pretrained_name_to_path('7net-0_11July2024'))
    calc_instance = SevenNetCalculator(model, file_type='model_instance')

    atoms_pbc.calc = calc_cp
    atoms_pbc.get_potential_energy()
    res_cp = copy.copy(atoms_pbc.calc.results)

    atoms_pbc.calc = calc_instance
    atoms_pbc.get_potential_energy()
    res_script = copy.copy(atoms_pbc.calc.results)

    for k in res_cp:
        assert np.allclose(res_cp[k], res_script[k])


@pytest.mark.skipif(not is_cue_available(), reason='cueq not available')
def test_sevennet_0_cal_cueq(atoms_pbc, sevennet_0_cueq_cal):
    atoms1_ref = {
        'energy': -3.779199,
        'energies': [-1.8493923, -1.9298072],
        'force': [
            [12.666697, 0.04726403, 0.04775861],
            [-12.666697, -0.04726403, -0.04775861],
        ],
        'stress': [
            [
                -0.6439122,
                -0.03643947,
                -0.03643981,
                0.00599139,
                0.04544507,
                0.04543639,
            ]
        ],
    }

    atoms_pbc.calc = sevennet_0_cueq_cal

    assert np.allclose(atoms_pbc.get_potential_energy(), atoms1_ref['energy'])
    assert np.allclose(
        atoms_pbc.get_potential_energy(force_consistent=True), atoms1_ref['energy']
    )
    assert np.allclose(atoms_pbc.get_forces(), atoms1_ref['force'])
    assert np.allclose(atoms_pbc.get_stress(), atoms1_ref['stress'])
    assert np.allclose(atoms_pbc.get_potential_energies(), atoms1_ref['energies'])


def test_d3_cal_pbc(atoms_pbc, d3_cal):
    atoms1_ref = {
        'energy': -0.531393751583389,
        'force': [
            [-0.00570205, 0.00107457, 0.00107459],
            [0.00570205, -0.00107457, -0.00107459],
        ],
        'stress': [
            [
                1.52403705e-02,
                1.50417333e-02,
                1.50417321e-02,
                -3.22684163e-05,
                -5.05532863e-05,
                -5.05586994e-05,
            ]
        ],
    }

    atoms_pbc.calc = d3_cal

    assert np.allclose(atoms_pbc.get_potential_energy(), atoms1_ref['energy'])
    assert np.allclose(
        atoms_pbc.get_potential_energy(force_consistent=True), atoms1_ref['energy']
    )
    assert np.allclose(atoms_pbc.get_forces(), atoms1_ref['force'])
    assert np.allclose(atoms_pbc.get_stress(), atoms1_ref['stress'])


def test_d3_cal_mol(atoms_mol, d3_cal):
    atoms2_ref = {
        'energy': -0.009889134535170716,
        'force': [
            [0.0, 2.04263840e-03, 1.27477674e-03],
            [0.0, -9.90038901e-05, 1.18046682e-06],
            [0.0, -1.94363451e-03, -1.27595721e-03],
        ],
    }

    atoms_mol.calc = d3_cal

    assert np.allclose(atoms_mol.get_potential_energy(), atoms2_ref['energy'])
    assert np.allclose(
        atoms_mol.get_potential_energy(force_consistent=True), atoms2_ref['energy']
    )
    assert np.allclose(atoms_mol.get_forces(), atoms2_ref['force'])<|MERGE_RESOLUTION|>--- conflicted
+++ resolved
@@ -45,11 +45,7 @@
 def d3_cal():
     try:
         return D3Calculator()
-<<<<<<< HEAD
-    except FileNotFoundError as e:
-=======
     except NotImplementedError as e:
->>>>>>> 768f45ff
         pytest.skip(f'{e}')
 
 
